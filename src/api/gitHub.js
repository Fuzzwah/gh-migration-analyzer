#!/usr/bin/env node

import fetch from 'node-fetch'
import Ora from 'ora'
import * as exportCSV from '../services/exportCSV.js'
import fs from 'fs'
import { handleStatusError } from '../services/handleStatusError.js'
const spinner = Ora()
const githubGraphQL = 'https://api.github.com/graphql'

/**
 * Running PullRequest and issues array
 */
const metrics = []

/**
 * Valid user credentials
 */
let auth = {}

/**
 * Initial fetched repositories in Organization
 */
let fetched = {}

/**
 * Count number of repo
 */
let count = 0

/**
 * Org metrics
 */
const orgMetrics = {
  mostPr: 0,
  mostIssues: 0
}

/**
 * Fetch 100 repositories at a cursor given Organization and valid PAT
 *
 * @param {string} org the organization
 * @param {string} token the token
 * @param {string} cursor the last repository fetched
 * @param {[Objects]} server the graphql endpoint for a GHES instance
 */
export const fetchRepoInOrg = async (org, token, server, cursor) => {
  return await fetch(await determineGraphQLEndpoint(server), {
    method: 'POST',
    headers: {
      Authorization: `bearer ${token}`
    },
    body: JSON.stringify({
      query: `{
        rateLimit {
          limit
          cost
          remaining
          resetAt
        }
        organization(login: "${org}") {
          repositories(first: 50${cursor}){
            totalCount
            edges {
              cursor
              node {
                projects(first:1){
                  totalCount
                }  
                hasWikiEnabled
                issues(first: 1) {
                  totalCount
                }
                pullRequests(first: 1) {
                  totalCount
                }
                discussions(first: 1) {
                  totalCount
                }
                packages(first: 1) {
                  totalCount
                }
                releases(first: 1) {
                  totalCount
                }
                name
                id
                url
                pushedAt
                isPrivate
                isArchived
                diskUsage
              }
            }
          }
        }
      }`
    })
  })
    .then((res) => {
      handleStatusError(res.status)
      return res.json()
    })
    .catch((err) => {
      handleStatusError(500, err)
    })
}

/**
 * Fetch org information
 *
 * @param {string} org the org
 * @param {string} token the token
 * @returns {object} the fetched org information
 */
export const fetchOrgInfo = async (org, server, token) => {
  return await fetch(await determineGraphQLEndpoint(server), {
    method: 'POST',
    headers: {
      Authorization: `bearer ${token}`
    },
    body: JSON.stringify({
      query: `{
        organization(login: "${org}") {
          projects(first: 1) {
            totalCount
          }
          membersWithRole(first: 1) {
            totalCount
          }
        }
      }`
    })
  })
    .then((res) => {
      handleStatusError(res.status)
      return res.json()
    })
    .catch((_err) => {
      handleStatusError(500)
    })
}

/**
 * Authorize the user with GitHub
 * Continue with fetching metics given successful authorization
 *
 * @param {object} credentials the credentials
 */
export const authorization = async (credentials) => {
  spinner.start('Authorizing with GitHub')
  fetched = await fetchRepoInOrg(
    credentials.organization,
    credentials.token,
    credentials.server,
    ''
  )

  if (fetched.errors) {
    spinner.fail(` ${fetched.errors[0].message}`)
    process.exit()
  }

  // Successful Authorization
  spinner.succeed('Authorized with GitHub\n')
  auth = credentials
  await fetchingController(credentials.server)
}

/**
 * Fetching and Storing metrics controller
 *
 * * @param {[Objects]} server the graphql endpoint for a GHES instance
 */
export const fetchingController = async (server) => {
  // fetching PR and ISSUE metrics
  await fetchRepoMetrics(fetched.data.organization.repositories.edges)

  if (metrics) {
    const org = auth.organization.replace(/\s/g, '')
    await storeRepoMetrics(org)
    await storeOrgMetrics(org, server)
  }
}

/**
 * Fetch PR and ISSUE metrics given list of repositories in org
 *
 * @param {[Objects]} repositories the fetched repositories
 */
export const fetchRepoMetrics = async (repositories) => {
  for (const repo of repositories) {
    spinner.start(
      `(${count}/${fetched.data.organization.repositories.totalCount}) Fetching metrics for repo ${repo.node.name}`
    )
    const repoInfo = {
      name: repo.node.name,
      pushedAt: repo.node.pushedAt,
      isArchived: repo.node.isArchived,
      numOfPullRequests: repo.node.pullRequests.totalCount,
      numOfIssues: repo.node.issues.totalCount,
      numOfProjects: repo.node.projects.totalCount,
<<<<<<< HEAD
      wikiEnabled: repo.node.hasWikiEnabled
    }
=======
      numOfDiscussions: repo.node.discussions.totalCount,
      numOfPackages: repo.node.packages.totalCount,
      numOfReleases: repo.node.releases.totalCount,
      wikiEnabled: repo.node.hasWikiEnabled,
      diskUsage: repo.node.diskUsage,
    };
>>>>>>> 35c6ace2
    if (repo.node.pullRequests.totalCount > orgMetrics.mostPr) {
      orgMetrics.mostPr = repo.node.pullRequests.totalCount
    }
    if (repo.node.projects.totalCount > orgMetrics.mostIssues) {
      orgMetrics.mostIssues = repo.node.projects.totalCount
    }
    count = count + 1
    metrics.push(repoInfo)
    spinner.succeed(
      `(${count}/${fetched.data.organization.repositories.totalCount}) Fetching metrics for repo ${repo.node.name}`
    )
  }

  // paginating calls
  // if there are more than 50 repos
  // fetch the next 50 repos
  if (repositories.length === 50) {
    // get cursor to last repository
    spinner.start(
      `(${count}/${fetched.data.organization.repositories.totalCount}) Fetching next 50 repos`
    )
    const cursor = repositories[repositories.length - 1].cursor
    const result = await fetchRepoInOrg(
      auth.organization,
      auth.token,
      auth.server,
      `, after: "${cursor}"`
    )
    spinner.succeed(
      `(${count}/${fetched.data.organization.repositories.totalCount}) Fetched next 100 repos`
    )
    await fetchRepoMetrics(result.data.organization.repositories.edges)
  }
}

/**
 * Call CSV service to export repository pull request information
 *
 * @param {String} organization the organization
 * @param {[Object]} data the fetched repositories pr and issue data
 * @param {Object} mostPr the repository with most PR
 * @param {Object} mostIssue the repository with most issues
 */
export const storeRepoMetrics = async (organization) => {
  const dir = `./${organization}-metrics`
  if (!fs.existsSync(dir)) {
    fs.mkdirSync(dir)
  }

<<<<<<< HEAD
  const headers = [
    { id: 'name', title: 'Repository Name' },
    { id: 'numOfPullRequests', title: 'Number Of Pull Requests' },
    { id: 'numOfIssues', title: 'Number of Issues' },
    { id: 'numOfProjects', title: 'Number of Projects' },
    { id: 'wikiEnabled', title: 'Wiki Enabled' }
  ]
=======
  let headers = [
    { id: "name", title: "Repository Name" },
    { id: "pushedAt", title: "Last Push Date" },
    { id: "isArchived", title: "Is Archived?" },
    { id: "numOfPullRequests", title: "Number Of Pull Requests" },
    { id: "numOfIssues", title: "Number of Issues" },
    { id: "numOfProjects", title: "Number of Projects" },
    { id: "numOfDiscussions", title: "Number of Discussions" },
    { id: "numOfPackages", title: "Number of Packages" },
    { id: "numOfReleases", title: "Number of Releases" },
    { id: "wikiEnabled", title: "Wiki Enabled" },
    { id: "diskUsage", title: "Size (KiB)" },
  ];

  console.log();
  const path = `${dir}/repo-metrics.csv`;
  spinner.start("Exporting...");
  await exportCSV.csvExporter(path, headers).writeRecords(metrics);
  spinner.succeed(`Exporting Completed: ${path}`);
};
>>>>>>> 35c6ace2

  console.log()
  const path = `${dir}/repo-metrics.csv`
  spinner.start('Exporting...')
  await exportCSV.csvExporter(path, headers).writeRecords(metrics)
  spinner.succeed(`Exporting Completed: ${path}`)
}

/**
 * Determine if the user is targeting a GHES instance or not.
 *
 * * @param {[Objects]} server the graphql endpoint for a GHES instance
 */
export const determineGraphQLEndpoint = async (server) => {
  if (!server) {
    return githubGraphQL
  } else {
    return server
  }
}

/**
 * Store Organization information into separate CSV
 *
 * @param {String} organization the organization name
 *
 * @param {[Objects]} server the graphql endpoint for a GHES instance
 */
export const storeOrgMetrics = async (organization, server) => {
  const dir = `./${organization}-metrics`
  const path = `${dir}/org-metrics.csv`
  if (!fs.existsSync(dir)) {
    fs.mkdirSync(dir)
  }

  // Total number of pull-request and issues
  const totalCount = metrics.reduce(
    (prev, current) => {
      return {
        pr: prev.pr + current.numOfPullRequests,
        issue: prev.issue + current.numOfIssues
      }
    },
    { pr: 0, issue: 0 }
  )

  const orgInfo = await fetchOrgInfo(organization, server, auth.token)
  const storeData = [
    {
      numOfRepos: metrics.length,
      numOfProjects: orgInfo.data.organization.projects.totalCount,
      numOfMembers: orgInfo.data.organization.membersWithRole.totalCount,
      mostPrs: orgMetrics.mostPr,
      averagePrs: Math.round(totalCount.pr / metrics.length),
      mostIssues: orgMetrics.mostIssues,
      averageIssues: Math.round(totalCount.issue / metrics.length)
    }
  ]

  const headers = [
    { id: 'numOfMembers', title: 'Number of Members' },
    { id: 'numOfProjects', title: 'Number of Projects' },
    { id: 'numOfRepos', title: 'Number of Repositories' },
    { id: 'mostPrs', title: 'Repo with Most Pull Requests' },
    { id: 'averagePrs', title: 'Average Pull Requests' },
    { id: 'mostIssues', title: 'Repo with Most Issues' },
    { id: 'averageIssues', title: 'Average Issues' }
  ]
  if (storeData) {
    spinner.start('Exporting...')
    await exportCSV.csvExporter(path, headers).writeRecords(storeData)
    spinner.succeed(`Exporting Completed: ${path}`)
  }
}<|MERGE_RESOLUTION|>--- conflicted
+++ resolved
@@ -200,17 +200,13 @@
       numOfPullRequests: repo.node.pullRequests.totalCount,
       numOfIssues: repo.node.issues.totalCount,
       numOfProjects: repo.node.projects.totalCount,
-<<<<<<< HEAD
-      wikiEnabled: repo.node.hasWikiEnabled
-    }
-=======
       numOfDiscussions: repo.node.discussions.totalCount,
       numOfPackages: repo.node.packages.totalCount,
       numOfReleases: repo.node.releases.totalCount,
       wikiEnabled: repo.node.hasWikiEnabled,
-      diskUsage: repo.node.diskUsage,
-    };
->>>>>>> 35c6ace2
+      diskUsage: repo.node.diskUsage
+    }
+
     if (repo.node.pullRequests.totalCount > orgMetrics.mostPr) {
       orgMetrics.mostPr = repo.node.pullRequests.totalCount
     }
@@ -260,36 +256,19 @@
     fs.mkdirSync(dir)
   }
 
-<<<<<<< HEAD
   const headers = [
     { id: 'name', title: 'Repository Name' },
+    { id: 'pushedAt', title: 'Last Push Date' },
+    { id: 'isArchived', title: 'Is Archived?' },
     { id: 'numOfPullRequests', title: 'Number Of Pull Requests' },
     { id: 'numOfIssues', title: 'Number of Issues' },
     { id: 'numOfProjects', title: 'Number of Projects' },
-    { id: 'wikiEnabled', title: 'Wiki Enabled' }
+    { id: 'numOfDiscussions', title: 'Number of Discussions' },
+    { id: 'numOfPackages', title: 'Number of Packages' },
+    { id: 'numOfReleases', title: 'Number of Releases' },
+    { id: 'wikiEnabled', title: 'Wiki Enabled' },
+    { id: 'diskUsage', title: 'Size (KiB)' }
   ]
-=======
-  let headers = [
-    { id: "name", title: "Repository Name" },
-    { id: "pushedAt", title: "Last Push Date" },
-    { id: "isArchived", title: "Is Archived?" },
-    { id: "numOfPullRequests", title: "Number Of Pull Requests" },
-    { id: "numOfIssues", title: "Number of Issues" },
-    { id: "numOfProjects", title: "Number of Projects" },
-    { id: "numOfDiscussions", title: "Number of Discussions" },
-    { id: "numOfPackages", title: "Number of Packages" },
-    { id: "numOfReleases", title: "Number of Releases" },
-    { id: "wikiEnabled", title: "Wiki Enabled" },
-    { id: "diskUsage", title: "Size (KiB)" },
-  ];
-
-  console.log();
-  const path = `${dir}/repo-metrics.csv`;
-  spinner.start("Exporting...");
-  await exportCSV.csvExporter(path, headers).writeRecords(metrics);
-  spinner.succeed(`Exporting Completed: ${path}`);
-};
->>>>>>> 35c6ace2
 
   console.log()
   const path = `${dir}/repo-metrics.csv`
